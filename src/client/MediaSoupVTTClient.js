/**
 * MediaSoup WebRTC Client for FoundryVTT
 */

import { 
    MODULE_ID, MODULE_TITLE, 
    SETTING_MEDIASOUP_URL, SETTING_DEFAULT_AUDIO_DEVICE, SETTING_DEFAULT_VIDEO_DEVICE,
    MEDIA_KIND_AUDIO, MEDIA_KIND_VIDEO,
    APP_DATA_TAG_MIC, APP_DATA_TAG_WEBCAM,
    SIG_MSG_TYPES 
} from '../constants/index.js';
import { log } from '../utils/logger.js';

export class MediaSoupVTTClient {
    constructor() {
        this.device = null;
        this.socket = null;
        this.sendTransport = null;
        this.recvTransport = null;
        this.producers = new Map();
        this.consumers = new Map();
        
        // Optimization: Direct mappings to avoid O(n) lookups
        this.producerToConsumerMap = new Map(); // producerId -> consumerId for fast lookup
        this.consumerToUserMap = new Map(); // consumerId -> userId for fast user lookup

        // Initialize server URL as empty - will be updated later when settings are available
        this.serverUrl = '';
        
        this.isConnected = false;
        this.isConnecting = false;
        this.requestMap = new Map();
        this.requestIdCounter = 0;

        this.localAudioStream = null;
        this.localVideoStream = null;
        this.remoteUserStreams = new Map();

        if (!window.mediasoupClient) {
            log('mediasoup-client library is not loaded. This plugin will not function.', 'error', true);
            if (typeof ui !== 'undefined' && ui.notifications) {
                ui.notifications.error(`${MODULE_TITLE}: mediasoup-client library not found! Critical error.`, { permanent: true });
            }
        }
        
        log('MediaSoupVTTClient constructor completed successfully', 'debug');
    }

    /**
     * Update server URL from settings after construction
     */
    updateServerUrl() {
        try {
            this.serverUrl = game?.settings?.get(MODULE_ID, SETTING_MEDIASOUP_URL) || '';
            log(`Server URL updated to: ${this.serverUrl}`, 'debug');
        } catch (error) {
            log(`Error getting server URL from settings: ${error.message}`, 'warn');
            this.serverUrl = '';
        }
    }

    async connect() {
        if (this.isConnected || this.isConnecting) {
            log(`Cannot connect. Already connected or connecting. Connected: ${this.isConnected}, Connecting: ${this.isConnecting}`, 'warn');
            return;
        }
        if (!this.serverUrl) {
            const errorMsg = 'MediaSoup server URL is not configured.';
            log(errorMsg, 'warn', true);
            ui.notifications.warn(`${MODULE_TITLE}: MediaSoup server URL not configured. Please set it in module settings.`);
            throw new Error(errorMsg);
        }
        
        // Validate URL format
        try {
            const url = new URL(this.serverUrl);
            if (!['ws:', 'wss:'].includes(url.protocol)) {
                throw new Error(`Invalid protocol: ${url.protocol}. Must be ws: or wss:`);
            }
        } catch (urlError) {
            const errorMsg = `Invalid server URL format: ${urlError.message}`;
            log(errorMsg, 'error', true);
            ui.notifications.error(`${MODULE_TITLE}: ${errorMsg}`);
            throw new Error(errorMsg);
        }
        if (!window.mediasoupClient) {
            log('mediasoup-client library not found. Cannot connect.', 'error', true);
            ui.notifications.error(`${MODULE_TITLE}: mediasoup-client library not available. Cannot connect.`);
            return;
        }

        this.isConnecting = true;
        this._updateConnectionStatus('connecting');
        log(`Attempting to connect to MediaSoup server at ${this.serverUrl}...`);

        // Create connection timeout - 15 seconds
        const connectionTimeout = setTimeout(() => {
            if (this.socket && this.socket.readyState === WebSocket.CONNECTING) {
                log('WebSocket connection timeout after 15 seconds', 'error', true);
                ui.notifications.error(`${MODULE_TITLE}: Connection timeout. Check server availability.`);
                
                // Clean up socket and trigger failure handling
                this.socket.onopen = null;
                this.socket.onmessage = null;
                this.socket.onerror = null;
                this.socket.onclose = null;
                this.socket.close();
                this.socket = null;
                
                this._handleConnectionFailure();
            }
        }, 15000);

        try {
            this.socket = new WebSocket(this.serverUrl);
            this.socket.onopen = async () => {
                clearTimeout(connectionTimeout);
                log('WebSocket connection established.', 'info');
                await this._initializeMediasoupDevice();
            };
            this.socket.onmessage = (event) => {
                try {
                    const message = JSON.parse(event.data);
                    this._handleSignalingMessage(message);
                } catch (error) {
                    log(`Error parsing signaling message: ${error.message}`, 'error');
                    console.error('Raw message data:', event.data);
                }
            };
            this.socket.onerror = (error) => {
                clearTimeout(connectionTimeout);
                log(`WebSocket error: ${error.message || 'Unknown error'}`, 'error', true);
                console.error('WebSocket error object:', error);
                ui.notifications.error(`${MODULE_TITLE}: WebSocket connection error.`);
                this._handleConnectionFailure();
            };
            this.socket.onclose = (event) => {
                clearTimeout(connectionTimeout);
                log(`WebSocket connection closed. Code: ${event.code}, Reason: ${event.reason || 'No reason given'}`, event.wasClean ? 'info' : 'warn');
                if (!event.wasClean) {
                    ui.notifications.warn(`${MODULE_TITLE}: WebSocket connection closed unexpectedly.`);
                }
                this._handleConnectionFailure();
            };
        } catch (error) {
            clearTimeout(connectionTimeout);
            log(`Failed to initiate WebSocket connection: ${error.message}`, 'error', true);
            ui.notifications.error(`${MODULE_TITLE}: Failed to initiate connection.`);
            this._handleConnectionFailure();
        }
    }

    disconnect(showNotification = true) {
        log('Disconnecting from MediaSoup server...', 'info');
        this.isConnecting = false;

        this.stopLocalAudio(false);
        this.stopLocalVideo(false);

        if (this.socket) {
            // Clear all event handlers to prevent memory leaks
            this.socket.onopen = null;
            this.socket.onmessage = null;
            this.socket.onerror = null;
            this.socket.onclose = null;
            
            if (this.socket.readyState === WebSocket.OPEN || this.socket.readyState === WebSocket.CONNECTING) {
                this.socket.close();
            }
            this.socket = null;
        }

        this.producers.forEach(p => { if (p && !p.closed) p.close(); });
        this.producers.clear();

        this.consumers.forEach(consumer => {
            if (consumer && !consumer.closed) consumer.close();
<<<<<<< HEAD
            const userStreamData = Array.from(this.remoteUserStreams.entries()).find(
                ([_uid, data]) => data.audioConsumerId === consumer.id || data.videoConsumerId === consumer.id
            );
            if (userStreamData) {
                const userId = userStreamData[0];
                if (consumer.kind === MEDIA_KIND_AUDIO) {
                    const audioElement = document.getElementById(`mediasoup-consumer-audio-${userId}`);
                    if (audioElement) audioElement.remove();
                }
=======
            // Optimized lookup: Use direct mapping instead of O(n) search
            const userId = this.consumerToUserMap.get(consumer.id);
            if (userId) {
                if (consumer.kind === MEDIA_KIND_AUDIO) $(`#mediasoup-consumer-audio-${userId}`).remove();
>>>>>>> d8201ada
                else if (consumer.kind === MEDIA_KIND_VIDEO) this._removeRemoteVideoElement(userId);
            }
        });
        this.consumers.clear();
        
        // Clear optimization mappings
        this.producerToConsumerMap.clear();
        this.consumerToUserMap.clear();
        this.remoteUserStreams.clear();

        if (this.sendTransport && !this.sendTransport.closed) {
            this.sendTransport.close();
            this.sendTransport = null;
        }
        if (this.recvTransport && !this.recvTransport.closed) {
            this.recvTransport.close();
            this.recvTransport = null;
        }

        this.device = null;
        this.requestMap.forEach(({ reject }) => reject(new Error('Disconnecting.')));
        this.requestMap.clear();
        this.requestIdCounter = 0;

        if (this.localAudioStream) {
            this.localAudioStream.getTracks().forEach(track => track.stop());
            this.localAudioStream = null;
        }
        if (this.localVideoStream) {
            this.localVideoStream.getTracks().forEach(track => track.stop());
            this.localVideoStream = null;
        }
        this._removeLocalVideoPreview();

        if (this.isConnected && showNotification) {
            ui.notifications.info(`${MODULE_TITLE}: Disconnected from MediaSoup server.`);
        }
        this.isConnected = false;
        this._updateConnectionStatus('disconnected');
        ui.players.render(true);
    }

    _handleConnectionFailure() {
        this.isConnecting = false;
        if (this.isConnected) {
            ui.notifications.info(`${MODULE_TITLE}: Disconnected from MediaSoup server.`);
        }
        this.disconnect(false);
        this._updateConnectionStatus('error');
    }

    async _initializeMediasoupDevice() {
        try {
            log('Initializing mediasoup-client Device...');
            this.device = new window.mediasoupClient.Device();
            const routerRtpCapabilities = await this._sendSignalingRequest({ type: SIG_MSG_TYPES.GET_ROUTER_RTP_CAPABILITIES });
            if (!routerRtpCapabilities || Object.keys(routerRtpCapabilities).length === 0) {
                throw new Error('Received empty or invalid routerRtpCapabilities from server.');
            }
            log('Received Router RTP Capabilities. Loading into device...', 'debug');
            await this.device.load({ routerRtpCapabilities });
            log('Mediasoup Device loaded successfully.', 'info');

            await this._createSendTransport();
            await this._createRecvTransport();

            this.isConnected = true;
            this.isConnecting = false;
            this._updateConnectionStatus('connected');
            ui.notifications.info(`${MODULE_TITLE}: Successfully connected to MediaSoup server.`);
            await this._populateDeviceSettings();
            ui.players.render(true);

        } catch (error) {
            log(`Error initializing MediaSoup Device: ${error.message}`, 'error', true);
            console.error(error);
            ui.notifications.error(`${MODULE_TITLE}: Initialization failed - ${error.message}`);
            this._handleConnectionFailure();
        }
    }

    _sendSignalingRequest(requestData, timeoutMs = 10000) {
        return new Promise((resolve, reject) => {
            if (!this.socket || this.socket.readyState !== WebSocket.OPEN) {
                return reject(new Error('WebSocket is not open.'));
            }
            const requestId = `req_${this.requestIdCounter++}`;
            const message = { ...requestData, requestId, userId: game.userId };

            this.requestMap.set(requestId, { resolve, reject });
            log(`Sending signaling request (ID: ${requestId}): ${JSON.stringify(requestData)}`, 'debug');
            this.socket.send(JSON.stringify(message));

            setTimeout(() => {
                if (this.requestMap.has(requestId)) {
                    this.requestMap.delete(requestId);
                    log(`Signaling request (ID: ${requestId}, Type: ${requestData.type}) timed out.`, 'warn');
                    reject(new Error(`Request '${requestData.type}' timed out`));
                }
            }, timeoutMs);
        });
    }

    _handleSignalingMessage(message) {
        log(`Received signaling message: ${JSON.stringify(message)}`, 'debug');
        if (message.requestId && this.requestMap.has(message.requestId)) {
            const { resolve, reject } = this.requestMap.get(message.requestId);
            if (message.error) {
                log(`Signaling request (ID: ${message.requestId}) failed: ${message.error}`, 'error');
                reject(new Error(message.error));
            } else {
                resolve(message.data || message);
            }
            this.requestMap.delete(message.requestId);
            return;
        }
        switch (message.type) {
        case SIG_MSG_TYPES.NEW_PRODUCER:
            log(`Server notified of new producer: ${message.producerId} for user ${message.userId} of kind ${message.kind}`, 'info');
            this._handleNewRemoteProducer(message);
            break;
        case SIG_MSG_TYPES.PRODUCER_CLOSED:
            log(`Server notified producer closed: ${message.producerId}`, 'info');
            this._handleRemoteProducerClosed(message.producerId);
            break;
        default:
            log(`Received unhandled signaling message type: ${message.type}`, 'warn');
        }
    }

    async _createSendTransport() {
        try {
            log('Requesting server to create send transport...', 'debug');
            const transportInfo = await this._sendSignalingRequest({
                type: SIG_MSG_TYPES.CREATE_WEBRTC_TRANSPORT,
                forceTcp: false, 
                producing: true,
                consuming: false,
                sctpCapabilities: this.device.sctpCapabilities 
            });

            if (!this.device) throw new Error('Device not initialized for creating send transport.');
            this.sendTransport = this.device.createSendTransport(transportInfo);
            log('Send transport created locally.', 'debug');

            this.sendTransport.on('connect', async ({ dtlsParameters }, callback, errback) => {
                log('Send transport "connect" event triggered.', 'debug');
                try {
                    await this._sendSignalingRequest({
                        type: SIG_MSG_TYPES.CONNECT_TRANSPORT,
                        transportId: this.sendTransport.id,
                        dtlsParameters
                    });
                    callback(); 
                    log('Send transport connected to server.', 'info');
                } catch (error) {
                    log(`Error connecting send transport: ${error.message}`, 'error');
                    errback(error);
                }
            });

            this.sendTransport.on('produce', async ({ kind, rtpParameters, appData }, callback, errback) => {
                log(`Send transport "produce" event triggered for kind: ${kind}`, 'debug');
                try {
                    const { id } = await this._sendSignalingRequest({
                        type: SIG_MSG_TYPES.PRODUCE,
                        transportId: this.sendTransport.id,
                        kind,
                        rtpParameters,
                        appData 
                    });
                    callback({ id }); 
                    log(`Successfully produced ${kind} (Producer ID: ${id}, AppData: ${JSON.stringify(appData)})`, 'info');
                } catch (error) {
                    log(`Error on "produce" event for send transport: ${error.message}`, 'error');
                    errback(error);
                }
            });

            this.sendTransport.on('connectionstatechange', (state) => {
                log(`Send transport connection state changed: ${state}`, 'debug');
                if (state === 'failed' || state === 'disconnected' || state === 'closed') {
                    log(`Send transport entered critical state: ${state}.`, 'warn');
                }
            });

        } catch (error) {
            log(`Error creating send transport: ${error.message}`, 'error', true);
            ui.notifications.error(`${MODULE_TITLE}: Could not create send transport - ${error.message}`);
            this._handleConnectionFailure(); 
        }
    }

    async _createRecvTransport() {
        try {
            log('Requesting server to create receive transport...', 'debug');
            const transportInfo = await this._sendSignalingRequest({
                type: SIG_MSG_TYPES.CREATE_WEBRTC_TRANSPORT,
                forceTcp: false,
                producing: false,
                consuming: true,
                sctpCapabilities: this.device.sctpCapabilities
            });

            if (!this.device) throw new Error('Device not initialized for creating recv transport.');
            this.recvTransport = this.device.createRecvTransport(transportInfo);
            log('Receive transport created locally.', 'debug');

            this.recvTransport.on('connect', async ({ dtlsParameters }, callback, errback) => {
                log('Receive transport "connect" event triggered.', 'debug');
                try {
                    await this._sendSignalingRequest({
                        type: SIG_MSG_TYPES.CONNECT_TRANSPORT,
                        transportId: this.recvTransport.id,
                        dtlsParameters
                    });
                    callback();
                    log('Receive transport connected to server.', 'info');
                } catch (error) {
                    log(`Error connecting receive transport: ${error.message}`, 'error');
                    errback(error);
                }
            });

            this.recvTransport.on('connectionstatechange', (state) => {
                log(`Receive transport connection state changed: ${state}`, 'debug');
                if (state === 'failed' || state === 'disconnected' || state === 'closed') {
                    log(`Receive transport entered critical state: ${state}.`, 'warn');
                }
            });

        } catch (error) {
            log(`Error creating receive transport: ${error.message}`, 'error', true);
            ui.notifications.error(`${MODULE_TITLE}: Could not create receive transport - ${error.message}`);
            this._handleConnectionFailure(); 
        }
    }

    async startLocalAudio(testMode = false) {
        // Check if we already have audio producer
        if (this.producers.has(APP_DATA_TAG_MIC)) {
            log('Audio already started.', 'info');
            const producer = this.producers.get(APP_DATA_TAG_MIC);
            if (producer.paused) await this.resumeProducer(producer);
            return { 
                success: true, 
                alreadyStarted: true, 
                hasProducer: true,
                hasStream: !!this.localAudioStream,
                producer: producer
            };
        }

        // In test mode, we can capture local streams without full MediaSoup setup
        const canProduce = testMode || (this.isConnected && this.sendTransport && this.device?.canProduce(MEDIA_KIND_AUDIO));
        
        if (!testMode && (!this.isConnected || !this.sendTransport || !this.device?.canProduce(MEDIA_KIND_AUDIO))) {
            log('Cannot start local audio: Not connected, send transport not ready, or cannot produce audio.', 'warn');
            ui.notifications?.warn(`${MODULE_TITLE}: Cannot start audio. Not ready.`);
            return { 
                success: false, 
                error: 'Not connected or cannot produce audio',
                hasProducer: false,
                hasStream: false
            };
        }

        // In test mode, we can capture local streams without full MediaSoup setup
        const canProduce = testMode || (this.isConnected && this.sendTransport && this.device?.canProduce(MEDIA_KIND_AUDIO));
        
        if (!testMode && (!this.isConnected || !this.sendTransport || !this.device?.canProduce(MEDIA_KIND_AUDIO))) {
            log('Cannot start local audio: Not connected, send transport not ready, or cannot produce audio.', 'warn');
            ui.notifications?.warn(`${MODULE_TITLE}: Cannot start audio. Not ready.`);
            return;
        }

        log('Starting local audio capture...', 'info');
        try {
            const deviceId = game?.settings?.get(MODULE_ID, SETTING_DEFAULT_AUDIO_DEVICE);
            const constraints = { audio: deviceId && deviceId !== 'default' ? { deviceId: { exact: deviceId } } : true };
            log(`Using audio constraints: ${JSON.stringify(constraints)}`, 'debug');

            this.localAudioStream = await navigator.mediaDevices.getUserMedia(constraints);
            const track = this.localAudioStream.getAudioTracks()[0];
            if (!track) throw new Error('No audio track found in stream.');

            // Only create producer if we have full MediaSoup setup (not in test mode)
            if (canProduce && this.sendTransport) {
                const producer = await this.sendTransport.produce({
                    track,
                    appData: { mediaTag: APP_DATA_TAG_MIC, userId: game.userId } 
                });
                this.producers.set(APP_DATA_TAG_MIC, producer);
                log(`Audio producer created (ID: ${producer.id})`, 'info');
                this._updateMediaButtonState(APP_DATA_TAG_MIC, true, producer.paused);

                producer.on('trackended', () => {
                    log('Audio track ended (e.g., device unplugged).', 'warn');
                    this.stopLocalAudio(true); 
                });
                producer.on('transportclose', () => {
                    log('Audio producer transport closed.', 'warn');
                    this.producers.delete(APP_DATA_TAG_MIC);
                    this._updateMediaButtonState(APP_DATA_TAG_MIC, false, false);
                    if (this.localAudioStream) {
                        this.localAudioStream.getTracks().forEach(t => t.stop());
                        this.localAudioStream = null;
                    }
                });
            } else {
                log('Audio stream captured successfully (test mode - no producer created)', 'info');
            }
<<<<<<< HEAD
=======

            return {
                success: true,
                hasProducer: this.producers.has(APP_DATA_TAG_MIC),
                hasStream: !!this.localAudioStream,
                testMode,
                producer: this.producers.get(APP_DATA_TAG_MIC) || null
            };
>>>>>>> d8201ada

        } catch (error) {
            log(`Error starting local audio: ${error.message}`, 'error', true);
            ui?.notifications?.error(`${MODULE_TITLE}: Could not start microphone - ${error.message}`);
            if (this.localAudioStream) { 
                this.localAudioStream.getTracks().forEach(t => t.stop()); 
                this.localAudioStream = null; 
            }
            return {
                success: false,
                error: error.message,
                hasProducer: false,
                hasStream: false
            };
        }
    }

    async stopLocalAudio(_notifyServer = true) {
        const producer = this.producers.get(APP_DATA_TAG_MIC);
        if (!producer) {
            log('No local audio producer to stop.', 'debug');
            return;
        }
        log('Stopping local audio...', 'info');
        if (!producer.closed) {
            producer.close(); 
        }
        
        if (this.producers.has(APP_DATA_TAG_MIC)) {
            this.producers.delete(APP_DATA_TAG_MIC);
            this._updateMediaButtonState(APP_DATA_TAG_MIC, false, false);
        }

        if (this.localAudioStream) {
            this.localAudioStream.getTracks().forEach(track => track.stop());
            this.localAudioStream = null;
        }
    }

    async toggleAudioMute() {
        const producer = this.producers.get(APP_DATA_TAG_MIC);
        if (!producer || producer.closed) {
            log('Cannot toggle mute: No active audio producer. Attempting to start audio.', 'info');
<<<<<<< HEAD
            await this.startLocalAudio();
            return { success: true, hasProducer: this.producers.has(APP_DATA_TAG_MIC) };
=======
            try {
                await this.startLocalAudio();
                // Wait a tick for UI state to stabilize after audio start
                await new Promise(resolve => setTimeout(resolve, 100));
                const hasProducer = this.producers.has(APP_DATA_TAG_MIC);
                
                // Ensure UI state is updated after successful audio start
                if (hasProducer) {
                    const newProducer = this.producers.get(APP_DATA_TAG_MIC);
                    this._updateMediaButtonState(APP_DATA_TAG_MIC, true, newProducer?.paused || false);
                }
                
                return { success: true, hasProducer };
            } catch (error) {
                log(`Error starting audio during toggle: ${error.message}`, 'error');
                return { success: false, hasProducer: false, error: error.message };
            }
>>>>>>> d8201ada
        }
        
        const wasUnmuted = !producer.paused;
        log(`Toggling audio mute. Current state: ${wasUnmuted ? 'unmuted' : 'muted'}`, 'debug');
        
        try {
            if (producer.paused) {
                await this.resumeProducer(producer);
                log('Audio unmuted successfully', 'info');
            } else {
                await this.pauseProducer(producer);
                log('Audio muted successfully', 'info');
            }
            
            // Verify final state and ensure UI is synchronized
            const finalState = !producer.paused;
            this._updateMediaButtonState(APP_DATA_TAG_MIC, true, producer.paused);
            
            return { 
                success: true, 
                hasProducer: true, 
                wasUnmuted, 
                isUnmuted: finalState 
            };
            
        } catch (error) {
            log(`Error toggling audio mute: ${error.message}`, 'error');
            // Restore UI state based on actual producer state
            this._updateMediaButtonState(APP_DATA_TAG_MIC, true, producer.paused);
            return { success: false, hasProducer: true, error: error.message };
        }
        return { success: true, hasProducer: true };
    }

    async startLocalVideo(testMode = false) {
        // Check if we already have video producer
        if (this.producers.has(APP_DATA_TAG_WEBCAM)) {
            log('Video already started.', 'info');
            const producer = this.producers.get(APP_DATA_TAG_WEBCAM);
            if (producer.paused) await this.resumeProducer(producer);
            return { 
                success: true, 
                alreadyStarted: true, 
                hasProducer: true,
                hasStream: !!this.localVideoStream,
                producer: producer
            };
        }

        // In test mode, we can capture local streams without full MediaSoup setup
        const canProduce = testMode || (this.isConnected && this.sendTransport && this.device?.canProduce(MEDIA_KIND_VIDEO));
        
        if (!testMode && (!this.isConnected || !this.sendTransport || !this.device?.canProduce(MEDIA_KIND_VIDEO))) {
            log('Cannot start local video: Not connected, send transport not ready, or cannot produce video.', 'warn');
            ui.notifications?.warn(`${MODULE_TITLE}: Cannot start video. Not ready.`);
            return { 
                success: false, 
                error: 'Not connected or cannot produce video',
                hasProducer: false,
                hasStream: false
            };
        }

        // In test mode, we can capture local streams without full MediaSoup setup
        const canProduce = testMode || (this.isConnected && this.sendTransport && this.device?.canProduce(MEDIA_KIND_VIDEO));
        
        if (!testMode && (!this.isConnected || !this.sendTransport || !this.device?.canProduce(MEDIA_KIND_VIDEO))) {
            log('Cannot start local video: Not connected, send transport not ready, or cannot produce video.', 'warn');
            ui.notifications?.warn(`${MODULE_TITLE}: Cannot start video. Not ready.`);
            return;
        }

        log('Starting local video capture...', 'info');
        try {
            const deviceId = game?.settings?.get(MODULE_ID, SETTING_DEFAULT_VIDEO_DEVICE);
            const constraints = { video: deviceId && deviceId !== 'default' ? { deviceId: { exact: deviceId } } : true };
            log(`Using video constraints: ${JSON.stringify(constraints)}`, 'debug');

            this.localVideoStream = await navigator.mediaDevices.getUserMedia(constraints);
            const track = this.localVideoStream.getVideoTracks()[0];
            if (!track) throw new Error('No video track found in stream.');

            // Only create producer if we have full MediaSoup setup (not in test mode)
            if (canProduce && this.sendTransport) {
                const producer = await this.sendTransport.produce({
                    track,
                    encodings: [],
                    appData: { mediaTag: APP_DATA_TAG_WEBCAM, userId: game.userId }
                });
                this.producers.set(APP_DATA_TAG_WEBCAM, producer);
                log(`Video producer created (ID: ${producer.id})`, 'info');
                this._updateMediaButtonState(APP_DATA_TAG_WEBCAM, true, producer.paused);
                this._displayLocalVideoPreview(this.localVideoStream);

                producer.on('trackended', () => {
                    log('Video track ended.', 'warn');
                    this.stopLocalVideo(true);
                });
                producer.on('transportclose', () => {
                    log('Video producer transport closed.', 'warn');
                    this.producers.delete(APP_DATA_TAG_WEBCAM);
                    this._updateMediaButtonState(APP_DATA_TAG_WEBCAM, false, false);
                    this._removeLocalVideoPreview();
                    if (this.localVideoStream) {
                        this.localVideoStream.getTracks().forEach(t => t.stop());
                        this.localVideoStream = null;
                    }
                });
            } else {
                log('Video stream captured successfully (test mode - no producer created)', 'info');
                this._displayLocalVideoPreview(this.localVideoStream);
            }
<<<<<<< HEAD
=======

            return {
                success: true,
                hasProducer: this.producers.has(APP_DATA_TAG_WEBCAM),
                hasStream: !!this.localVideoStream,
                testMode,
                producer: this.producers.get(APP_DATA_TAG_WEBCAM) || null
            };
>>>>>>> d8201ada

        } catch (error) {
            log(`Error starting local video: ${error.message}`, 'error', true);
            ui?.notifications?.error(`${MODULE_TITLE}: Could not start webcam - ${error.message}`);
            if (this.localVideoStream) { 
                this.localVideoStream.getTracks().forEach(t => t.stop()); 
                this.localVideoStream = null; 
            }
            this._removeLocalVideoPreview();
            return {
                success: false,
                error: error.message,
                hasProducer: false,
                hasStream: false
            };
        }
    }

    async stopLocalVideo(_notifyServer = true) {
        const producer = this.producers.get(APP_DATA_TAG_WEBCAM);
        if (!producer) {
            log('No local video producer to stop.', 'debug');
            return;
        }
        log('Stopping local video...', 'info');
        if (!producer.closed) {
            producer.close();
        }
        
        if (this.producers.has(APP_DATA_TAG_WEBCAM)) {
            this.producers.delete(APP_DATA_TAG_WEBCAM);
            this._updateMediaButtonState(APP_DATA_TAG_WEBCAM, false, false);
        }

        if (this.localVideoStream) {
            this.localVideoStream.getTracks().forEach(track => track.stop());
            this.localVideoStream = null;
        }
        this._removeLocalVideoPreview();
    }

    async toggleVideoEnabled() {
        const producer = this.producers.get(APP_DATA_TAG_WEBCAM);
        if (!producer || producer.closed) { 
            log('No active video producer to toggle. Attempting to start video.', 'info');
            await this.startLocalVideo();
            return;
        }
        if (producer.paused) {
            await this.resumeProducer(producer);
            this._displayLocalVideoPreview(this.localVideoStream); 
        } else { 
            await this.pauseProducer(producer);
            this._removeLocalVideoPreview(); 
        }
    }

    async pauseProducer(producer) {
        if (!producer || producer.closed || producer.paused) return;
        log(`Pausing producer ${producer.id} (Kind: ${producer.kind}, AppData: ${JSON.stringify(producer.appData)})`, 'info');
        try {
            await producer.pause();
            log(`Producer ${producer.id} paused.`, 'info');
            this._updateMediaButtonState(producer.appData.mediaTag, true, true);
            
            if (this.socket && this.socket.readyState === WebSocket.OPEN) {
                this._sendSignalingRequest({ type: SIG_MSG_TYPES.PAUSE_PRODUCER, producerId: producer.id })
                    .catch(e => log(`Error notifying server of producer pause: ${e.message}`, 'warn'));
            }
        } catch (error) {
            log(`Error pausing producer ${producer.id}: ${error.message}`, 'error');
        }
    }

    async resumeProducer(producer) {
        if (!producer || producer.closed || !producer.paused) return;
        log(`Resuming producer ${producer.id} (Kind: ${producer.kind}, AppData: ${JSON.stringify(producer.appData)})`, 'info');
        try {
            await producer.resume();
            log(`Producer ${producer.id} resumed.`, 'info');
            this._updateMediaButtonState(producer.appData.mediaTag, true, false);
            
            if (this.socket && this.socket.readyState === WebSocket.OPEN) {
                this._sendSignalingRequest({ type: SIG_MSG_TYPES.RESUME_PRODUCER, producerId: producer.id })
                    .catch(e => log(`Error notifying server of producer resume: ${e.message}`, 'warn'));
            }
        } catch (error) {
            log(`Error resuming producer ${producer.id}: ${error.message}`, 'error');
        }
    }

    async _handleNewRemoteProducer({ producerId, userId, kind, appData }) {
        if (userId === game.userId) {
            log(`Skipping consumption of own producer ${producerId}`, 'debug');
            return;
        }
        
        if (!appData || !appData.rtpParameters) {
            const errorMsg = `Cannot consume producer ${producerId}: Missing rtpParameters in appData from server notification.`;
            log(errorMsg, 'error');
            ui.notifications.error('MediaSoup: Failed to consume media stream - server configuration error');
            return;
        }

        if (!this.isConnected || !this.recvTransport || !this.device.canConsume({ producerId, kind, rtpParameters: appData.rtpParameters })) {
            const errorMsg = `Cannot consume new producer ${producerId}: Not ready or device cannot consume. Device consumable check failed.`;
            log(errorMsg, 'warn');
            ui.notifications.warn(`MediaSoup: Unable to receive ${kind} stream from user - device not compatible`);
            return;
        }
        log(`Handling new remote producer ${producerId} of kind ${kind} from user ${userId}`, 'info');

        try {
            const consumerParams = await this._sendSignalingRequest({
                type: SIG_MSG_TYPES.CONSUME,
                producerId: producerId,
                rtpCapabilities: this.device.rtpCapabilities,
            });

            if (!consumerParams || !consumerParams.id) {
                throw new Error('Server did not return valid consumer parameters.');
            }

            const consumer = await this.recvTransport.consume({
                id: consumerParams.id,
                producerId: consumerParams.producerId,
                kind: consumerParams.kind,
                rtpParameters: consumerParams.rtpParameters,
                appData: { ...appData, userId, kind }
            });

            this.consumers.set(consumer.id, consumer);
            
            // Update optimization mappings for O(1) lookups
            this.producerToConsumerMap.set(producerId, consumer.id);
            this.consumerToUserMap.set(consumer.id, userId);
            
            log(`Consumer created (ID: ${consumer.id}, Kind: ${kind}) for producer ${producerId}`, 'info');

            let userStreams = this.remoteUserStreams.get(userId) || {};
            if (kind === MEDIA_KIND_AUDIO) {
                userStreams.audioTrack = consumer.track;
                userStreams.audioConsumerId = consumer.id;
                const audioElement = document.createElement('audio');
                audioElement.id = `mediasoup-consumer-audio-${userId}`;
                audioElement.srcObject = new MediaStream([consumer.track]);
                audioElement.autoplay = true;
                document.body.appendChild(audioElement);
                log(`Playing remote audio for user ${userId}, consumer ${consumer.id}`, 'debug');
            } else if (kind === MEDIA_KIND_VIDEO) {
                userStreams.videoTrack = consumer.track;
                userStreams.videoConsumerId = consumer.id;
                log(`Received remote video track for user ${userId}, consumer ${consumer.id}. Attaching to UI.`, 'info');
            }
            this.remoteUserStreams.set(userId, userStreams);

            if (consumerParams.producerPaused) {
                log(`Remote producer ${producerId} is paused. Pausing consumer ${consumer.id}.`, 'info');
            }

            consumer.on('trackended', () => {
                log(`Remote track ended for consumer ${consumer.id}.`, 'warn');
                this._handleRemoteProducerClosed(consumer.producerId);
            });
            consumer.on('transportclose', () => {
                log(`Consumer transport closed for consumer ${consumer.id}.`, 'warn');
                this._handleRemoteProducerClosed(consumer.producerId);
            });

            ui.players.render(true);

        } catch (error) {
            log(`Error consuming producer ${producerId}: ${error.message}`, 'error', true);
            console.error(error);
        }
    }

    _handleRemoteProducerClosed(producerId) {
        // Optimized O(1) lookup instead of O(n) search
        const consumerIdToRemove = this.producerToConsumerMap.get(producerId);
        const consumerToClose = consumerIdToRemove ? this.consumers.get(consumerIdToRemove) : null;

        if (consumerToClose) {
            log(`Closing consumer ${consumerToClose.id} for remote producer ${producerId}`, 'info');
            if (!consumerToClose.closed) {
                consumerToClose.close();
            }
            this.consumers.delete(consumerIdToRemove);
            
            // Clean up optimization mappings
            this.producerToConsumerMap.delete(producerId);
            this.consumerToUserMap.delete(consumerIdToRemove);

            const userId = consumerToClose.appData.userId;
            const kind = consumerToClose.kind;
            let userStreams = this.remoteUserStreams.get(userId);

            if (userStreams) {
                if (kind === MEDIA_KIND_AUDIO) {
                    const audioElement = document.getElementById(`mediasoup-consumer-audio-${userId}`);
                    if (audioElement) {
                        audioElement.remove();
                    }
                    userStreams.audioTrack = null;
                    userStreams.audioConsumerId = null;
                } else if (kind === MEDIA_KIND_VIDEO) {
                    this._removeRemoteVideoElement(userId);
                    userStreams.videoTrack = null;
                    userStreams.videoConsumerId = null;
                }
                if (!userStreams.audioTrack && !userStreams.videoTrack) {
                    this.remoteUserStreams.delete(userId);
                } else {
                    this.remoteUserStreams.set(userId, userStreams);
                }
            }
            ui.players.render(true);
        } else {
            log(`No active consumer found for producerId ${producerId} to close.`, 'debug');
        }
    }

    // UI helper methods
    _updateConnectionStatus(status) {
<<<<<<< HEAD
        // Update UI elements to reflect connection status
        const statusElement = document.querySelector('#mediasoup-connection-status');
        if (statusElement) {
            statusElement.textContent = status;
            statusElement.className = `mediasoup-status ${status.toLowerCase()}`;
        }
        
        // Update scene controls if they exist
        const connectButton = document.querySelector('[data-tool="mediasoup-connect"]');
        if (connectButton) {
            connectButton.classList.toggle('active', status === 'connected');
            connectButton.title = `MediaSoup: ${status}`;
        }
        
        log(`Connection status updated: ${status}`, 'debug');
    }

    _updateMediaButtonState(mediaTag, isActive, isPaused) {
        // Update scene control buttons for audio/video state
        const buttonSelector = `[data-tool="mediasoup-${mediaTag}"]`;
        const button = document.querySelector(buttonSelector);
        
        if (button) {
            button.classList.toggle('active', isActive);
            button.classList.toggle('paused', isPaused);
            
            // Update button title/tooltip
            let status = 'off';
            if (isActive && isPaused) status = 'paused';
            else if (isActive) status = 'on';
            
            button.title = `${mediaTag}: ${status}`;
            
            // Update icon if it exists
            const icon = button.querySelector('i');
            if (icon) {
                icon.className = `fas fa-${mediaTag === 'audio' ? 'microphone' : 'video'}${isActive ? (isPaused ? '-slash' : '') : '-slash'}`;
            }
        }
        
        log(`Media button state updated: ${mediaTag} - active: ${isActive}, paused: ${isPaused}`, 'debug');
    }

    _displayLocalVideoPreview(stream) {
        // Remove existing preview
        this._removeLocalVideoPreview();
        
        if (!stream) return;
        
        // Create video preview element
        const videoPreview = document.createElement('video');
        videoPreview.id = 'mediasoup-local-video-preview';
        videoPreview.className = 'mediasoup-video-preview';
        videoPreview.autoplay = true;
        videoPreview.playsInline = true;
        videoPreview.muted = true;
        videoPreview.srcObject = stream;
        
        // Add to document body
        document.body.appendChild(videoPreview);
        
        log('Local video preview displayed', 'debug');
    }

    _removeLocalVideoPreview() {
        const videoPreview = document.getElementById('mediasoup-local-video-preview');
        if (videoPreview) {
            // Stop all tracks if srcObject exists
            if (videoPreview.srcObject) {
                const tracks = videoPreview.srcObject.getTracks();
                tracks.forEach(track => track.stop());
            }
            videoPreview.remove();
            log('Local video preview removed', 'debug');
=======
        log(`Updating connection status: ${status}`, 'debug');
        
        // Update scene control buttons based on connection status
        const toggleTool = $(`#controls .control-tool[data-tool="${MODULE_ID}-toggle"]`);
        const micTool = $(`#controls .control-tool[data-tool="${MODULE_ID}-media-mic"]`);
        const webcamTool = $(`#controls .control-tool[data-tool="${MODULE_ID}-media-webcam"]`);
        
        switch (status) {
            case 'connecting':
                toggleTool.attr('title', 'Connecting to MediaSoup...').addClass('active');
                micTool.hide();
                webcamTool.hide();
                break;
                
            case 'connected':
                toggleTool.attr('title', 'Disconnect MediaSoup A/V').addClass('active');
                micTool.show();
                webcamTool.show();
                break;
                
            case 'disconnected':
            case 'error':
            default:
                toggleTool.attr('title', 'Connect MediaSoup A/V').removeClass('active');
                micTool.hide();
                webcamTool.hide();
                break;
        }
        
        log(`Connection status UI updated for status: ${status}`, 'debug');
    }

    _updateMediaButtonState(mediaTag, isActive, isPaused) {
        log(`Updating media button state: ${mediaTag}, active: ${isActive}, paused: ${isPaused}`, 'debug');
        
        // Determine which button to update
        const toolSelector = mediaTag === APP_DATA_TAG_MIC ? 
            `${MODULE_ID}-media-mic` : `${MODULE_ID}-media-webcam`;
        const tool = $(`#controls .control-tool[data-tool="${toolSelector}"]`);
        
        if (!tool.length) {
            log(`Media button not found for selector: ${toolSelector}`, 'warn');
            return;
        }
        
        if (isActive) {
            tool.addClass('active');
            const mediaType = mediaTag === APP_DATA_TAG_MIC ? 'Microphone' : 'Webcam';
            
            if (isPaused) {
                tool.attr('title', `Resume ${mediaType}`);
                // Update icon to show muted state for microphone
                if (mediaTag === APP_DATA_TAG_MIC) {
                    const icon = tool.find('i');
                    icon.removeClass('fa-microphone').addClass('fa-microphone-slash');
                }
            } else {
                tool.attr('title', `Pause ${mediaType}`);
                // Update icon to show active state for microphone
                if (mediaTag === APP_DATA_TAG_MIC) {
                    const icon = tool.find('i');
                    icon.removeClass('fa-microphone-slash').addClass('fa-microphone');
                }
            }
        } else {
            tool.removeClass('active');
            const mediaType = mediaTag === APP_DATA_TAG_MIC ? 'Microphone' : 'Webcam';
            tool.attr('title', `Start ${mediaType}`);
            
            // Reset icon to default state
            if (mediaTag === APP_DATA_TAG_MIC) {
                const icon = tool.find('i');
                icon.removeClass('fa-microphone-slash').addClass('fa-microphone');
            }
        }
        
        log(`Media button state updated for ${mediaTag}`, 'debug');
    }

    _displayLocalVideoPreview(stream) {
        log('Displaying local video preview overlay', 'debug');
        
        // Remove any existing preview first
        this._removeLocalVideoPreview();
        
        if (!stream) {
            log('No stream provided for video preview', 'warn');
            return;
        }
        
        try {
            // Create video preview element with overlay positioning
            const videoPreview = $(`
                <video id="mediasoup-local-video-preview" 
                       class="mediasoup-video-preview" 
                       autoplay 
                       playsinline 
                       muted>
                </video>
            `);
            
            // Set the video stream
            videoPreview.get(0).srcObject = stream;
            
            // Add to DOM - positioned fixed by CSS
            $('body').append(videoPreview);
            
            log('Local video preview overlay created and added to DOM', 'debug');
            
        } catch (error) {
            log(`Error creating local video preview: ${error.message}`, 'error');
        }
    }

    _removeLocalVideoPreview() {
        log('Removing local video preview overlay', 'debug');
        
        try {
            const videoPreview = $('#mediasoup-local-video-preview');
            if (videoPreview.length) {
                // Stop any video stream before removing
                const videoElement = videoPreview.get(0);
                if (videoElement && videoElement.srcObject) {
                    const tracks = videoElement.srcObject.getTracks();
                    tracks.forEach(track => {
                        // Don't stop the actual tracks - they're still needed for WebRTC
                        // Just clear the srcObject to release the reference
                    });
                    videoElement.srcObject = null;
                }
                
                // Remove from DOM
                videoPreview.remove();
                log('Local video preview overlay removed from DOM', 'debug');
            } else {
                log('No local video preview found to remove', 'debug');
            }
        } catch (error) {
            log(`Error removing local video preview: ${error.message}`, 'error');
>>>>>>> d8201ada
        }
    }

    _removeRemoteVideoElement(userId) {
        // Support both v12 and v13 player list structures
        const playerSelectors = [
            `#player-list li[data-user-id="${userId}"]`,
            `#player-list .player[data-user-id="${userId}"]`,
            `.players-list li[data-user-id="${userId}"]`,
            `.players-list .player[data-user-id="${userId}"]`
        ];
        
        for (const selector of playerSelectors) {
            const playerElement = document.querySelector(selector);
            if (playerElement) {
                const videoContainer = playerElement.querySelector('.mediasoup-video-container');
                if (videoContainer) {
                    videoContainer.remove();
                }
                break;
            }
        }
        
        // Also remove any standalone audio elements
        const audioElement = document.getElementById(`mediasoup-consumer-audio-${userId}`);
        if (audioElement) {
            audioElement.remove();
        }
    }

    async _populateDeviceSettings() {
        log('Populating device settings...', 'debug');
        try {
            // Request temporary permissions to get device labels if not already granted
            let permissionsGranted = false;
            try {
                const stream = await navigator.mediaDevices.getUserMedia({ audio: true, video: true });
                stream.getTracks().forEach(track => track.stop());
                permissionsGranted = true;
            } catch (permError) {
                log(`Could not request permissions for device enumeration: ${permError.message}`, 'debug');
                // Continue anyway - we'll get device IDs without labels
            }

            const devices = await navigator.mediaDevices.enumerateDevices();
            const audioDevices = { 'default': 'Browser Default' };
            const videoDevices = { 'default': 'Browser Default' };

            let audioCount = 1;
            let videoCount = 1;

            devices.forEach(device => {
                if (device.kind === 'audioinput' && device.deviceId) {
                    const label = device.label || `Microphone ${audioCount++}`;
                    audioDevices[device.deviceId] = label;
                } else if (device.kind === 'videoinput' && device.deviceId) {
                    const label = device.label || `Camera ${videoCount++}`;
                    videoDevices[device.deviceId] = label;
                }
            });

            // Store for future reference
            this.availableAudioDevices = audioDevices;
            this.availableVideoDevices = videoDevices;

            // Update FoundryVTT game settings choices
            const audioSetting = game.settings.settings.get(`${MODULE_ID}.${SETTING_DEFAULT_AUDIO_DEVICE}`);
            if (audioSetting) {
                audioSetting.choices = audioDevices;
            }

            const videoSetting = game.settings.settings.get(`${MODULE_ID}.${SETTING_DEFAULT_VIDEO_DEVICE}`);
            if (videoSetting) {
                videoSetting.choices = videoDevices;
            }

            log(`Device settings populated successfully. Audio devices: ${Object.keys(audioDevices).length}, Video devices: ${Object.keys(videoDevices).length}`, 'info');
        } catch (error) {
            log(`Error populating device settings: ${error.message}`, 'warn');
            // Set defaults if enumeration fails
            this.availableAudioDevices = { 'default': 'Browser Default' };
            this.availableVideoDevices = { 'default': 'Browser Default' };
        }
    }
}<|MERGE_RESOLUTION|>--- conflicted
+++ resolved
@@ -2,12 +2,12 @@
  * MediaSoup WebRTC Client for FoundryVTT
  */
 
-import { 
-    MODULE_ID, MODULE_TITLE, 
+import {
+    MODULE_ID, MODULE_TITLE,
     SETTING_MEDIASOUP_URL, SETTING_DEFAULT_AUDIO_DEVICE, SETTING_DEFAULT_VIDEO_DEVICE,
     MEDIA_KIND_AUDIO, MEDIA_KIND_VIDEO,
     APP_DATA_TAG_MIC, APP_DATA_TAG_WEBCAM,
-    SIG_MSG_TYPES 
+    SIG_MSG_TYPES
 } from '../constants/index.js';
 import { log } from '../utils/logger.js';
 
@@ -19,14 +19,14 @@
         this.recvTransport = null;
         this.producers = new Map();
         this.consumers = new Map();
-        
+
         // Optimization: Direct mappings to avoid O(n) lookups
         this.producerToConsumerMap = new Map(); // producerId -> consumerId for fast lookup
         this.consumerToUserMap = new Map(); // consumerId -> userId for fast user lookup
 
         // Initialize server URL as empty - will be updated later when settings are available
         this.serverUrl = '';
-        
+
         this.isConnected = false;
         this.isConnecting = false;
         this.requestMap = new Map();
@@ -42,7 +42,7 @@
                 ui.notifications.error(`${MODULE_TITLE}: mediasoup-client library not found! Critical error.`, { permanent: true });
             }
         }
-        
+
         log('MediaSoupVTTClient constructor completed successfully', 'debug');
     }
 
@@ -70,7 +70,7 @@
             ui.notifications.warn(`${MODULE_TITLE}: MediaSoup server URL not configured. Please set it in module settings.`);
             throw new Error(errorMsg);
         }
-        
+
         // Validate URL format
         try {
             const url = new URL(this.serverUrl);
@@ -98,7 +98,7 @@
             if (this.socket && this.socket.readyState === WebSocket.CONNECTING) {
                 log('WebSocket connection timeout after 15 seconds', 'error', true);
                 ui.notifications.error(`${MODULE_TITLE}: Connection timeout. Check server availability.`);
-                
+
                 // Clean up socket and trigger failure handling
                 this.socket.onopen = null;
                 this.socket.onmessage = null;
@@ -106,7 +106,7 @@
                 this.socket.onclose = null;
                 this.socket.close();
                 this.socket = null;
-                
+
                 this._handleConnectionFailure();
             }
         }, 15000);
@@ -163,7 +163,7 @@
             this.socket.onmessage = null;
             this.socket.onerror = null;
             this.socket.onclose = null;
-            
+
             if (this.socket.readyState === WebSocket.OPEN || this.socket.readyState === WebSocket.CONNECTING) {
                 this.socket.close();
             }
@@ -175,27 +175,18 @@
 
         this.consumers.forEach(consumer => {
             if (consumer && !consumer.closed) consumer.close();
-<<<<<<< HEAD
-            const userStreamData = Array.from(this.remoteUserStreams.entries()).find(
-                ([_uid, data]) => data.audioConsumerId === consumer.id || data.videoConsumerId === consumer.id
-            );
-            if (userStreamData) {
-                const userId = userStreamData[0];
+            // Optimized lookup: Use direct mapping instead of O(n) search
+            const userId = this.consumerToUserMap.get(consumer.id);
+            if (userId) {
                 if (consumer.kind === MEDIA_KIND_AUDIO) {
                     const audioElement = document.getElementById(`mediasoup-consumer-audio-${userId}`);
                     if (audioElement) audioElement.remove();
                 }
-=======
-            // Optimized lookup: Use direct mapping instead of O(n) search
-            const userId = this.consumerToUserMap.get(consumer.id);
-            if (userId) {
-                if (consumer.kind === MEDIA_KIND_AUDIO) $(`#mediasoup-consumer-audio-${userId}`).remove();
->>>>>>> d8201ada
                 else if (consumer.kind === MEDIA_KIND_VIDEO) this._removeRemoteVideoElement(userId);
             }
         });
         this.consumers.clear();
-        
+
         // Clear optimization mappings
         this.producerToConsumerMap.clear();
         this.consumerToUserMap.clear();
@@ -308,16 +299,16 @@
             return;
         }
         switch (message.type) {
-        case SIG_MSG_TYPES.NEW_PRODUCER:
-            log(`Server notified of new producer: ${message.producerId} for user ${message.userId} of kind ${message.kind}`, 'info');
-            this._handleNewRemoteProducer(message);
-            break;
-        case SIG_MSG_TYPES.PRODUCER_CLOSED:
-            log(`Server notified producer closed: ${message.producerId}`, 'info');
-            this._handleRemoteProducerClosed(message.producerId);
-            break;
-        default:
-            log(`Received unhandled signaling message type: ${message.type}`, 'warn');
+            case SIG_MSG_TYPES.NEW_PRODUCER:
+                log(`Server notified of new producer: ${message.producerId} for user ${message.userId} of kind ${message.kind}`, 'info');
+                this._handleNewRemoteProducer(message);
+                break;
+            case SIG_MSG_TYPES.PRODUCER_CLOSED:
+                log(`Server notified producer closed: ${message.producerId}`, 'info');
+                this._handleRemoteProducerClosed(message.producerId);
+                break;
+            default:
+                log(`Received unhandled signaling message type: ${message.type}`, 'warn');
         }
     }
 
@@ -326,10 +317,10 @@
             log('Requesting server to create send transport...', 'debug');
             const transportInfo = await this._sendSignalingRequest({
                 type: SIG_MSG_TYPES.CREATE_WEBRTC_TRANSPORT,
-                forceTcp: false, 
+                forceTcp: false,
                 producing: true,
                 consuming: false,
-                sctpCapabilities: this.device.sctpCapabilities 
+                sctpCapabilities: this.device.sctpCapabilities
             });
 
             if (!this.device) throw new Error('Device not initialized for creating send transport.');
@@ -344,7 +335,7 @@
                         transportId: this.sendTransport.id,
                         dtlsParameters
                     });
-                    callback(); 
+                    callback();
                     log('Send transport connected to server.', 'info');
                 } catch (error) {
                     log(`Error connecting send transport: ${error.message}`, 'error');
@@ -360,9 +351,9 @@
                         transportId: this.sendTransport.id,
                         kind,
                         rtpParameters,
-                        appData 
+                        appData
                     });
-                    callback({ id }); 
+                    callback({ id });
                     log(`Successfully produced ${kind} (Producer ID: ${id}, AppData: ${JSON.stringify(appData)})`, 'info');
                 } catch (error) {
                     log(`Error on "produce" event for send transport: ${error.message}`, 'error');
@@ -380,7 +371,7 @@
         } catch (error) {
             log(`Error creating send transport: ${error.message}`, 'error', true);
             ui.notifications.error(`${MODULE_TITLE}: Could not create send transport - ${error.message}`);
-            this._handleConnectionFailure(); 
+            this._handleConnectionFailure();
         }
     }
 
@@ -425,7 +416,7 @@
         } catch (error) {
             log(`Error creating receive transport: ${error.message}`, 'error', true);
             ui.notifications.error(`${MODULE_TITLE}: Could not create receive transport - ${error.message}`);
-            this._handleConnectionFailure(); 
+            this._handleConnectionFailure();
         }
     }
 
@@ -435,9 +426,9 @@
             log('Audio already started.', 'info');
             const producer = this.producers.get(APP_DATA_TAG_MIC);
             if (producer.paused) await this.resumeProducer(producer);
-            return { 
-                success: true, 
-                alreadyStarted: true, 
+            return {
+                success: true,
+                alreadyStarted: true,
                 hasProducer: true,
                 hasStream: !!this.localAudioStream,
                 producer: producer
@@ -446,25 +437,16 @@
 
         // In test mode, we can capture local streams without full MediaSoup setup
         const canProduce = testMode || (this.isConnected && this.sendTransport && this.device?.canProduce(MEDIA_KIND_AUDIO));
-        
+
         if (!testMode && (!this.isConnected || !this.sendTransport || !this.device?.canProduce(MEDIA_KIND_AUDIO))) {
             log('Cannot start local audio: Not connected, send transport not ready, or cannot produce audio.', 'warn');
             ui.notifications?.warn(`${MODULE_TITLE}: Cannot start audio. Not ready.`);
-            return { 
-                success: false, 
+            return {
+                success: false,
                 error: 'Not connected or cannot produce audio',
                 hasProducer: false,
                 hasStream: false
             };
-        }
-
-        // In test mode, we can capture local streams without full MediaSoup setup
-        const canProduce = testMode || (this.isConnected && this.sendTransport && this.device?.canProduce(MEDIA_KIND_AUDIO));
-        
-        if (!testMode && (!this.isConnected || !this.sendTransport || !this.device?.canProduce(MEDIA_KIND_AUDIO))) {
-            log('Cannot start local audio: Not connected, send transport not ready, or cannot produce audio.', 'warn');
-            ui.notifications?.warn(`${MODULE_TITLE}: Cannot start audio. Not ready.`);
-            return;
         }
 
         log('Starting local audio capture...', 'info');
@@ -481,7 +463,7 @@
             if (canProduce && this.sendTransport) {
                 const producer = await this.sendTransport.produce({
                     track,
-                    appData: { mediaTag: APP_DATA_TAG_MIC, userId: game.userId } 
+                    appData: { mediaTag: APP_DATA_TAG_MIC, userId: game.userId }
                 });
                 this.producers.set(APP_DATA_TAG_MIC, producer);
                 log(`Audio producer created (ID: ${producer.id})`, 'info');
@@ -489,7 +471,7 @@
 
                 producer.on('trackended', () => {
                     log('Audio track ended (e.g., device unplugged).', 'warn');
-                    this.stopLocalAudio(true); 
+                    this.stopLocalAudio(true);
                 });
                 producer.on('transportclose', () => {
                     log('Audio producer transport closed.', 'warn');
@@ -503,8 +485,6 @@
             } else {
                 log('Audio stream captured successfully (test mode - no producer created)', 'info');
             }
-<<<<<<< HEAD
-=======
 
             return {
                 success: true,
@@ -513,14 +493,13 @@
                 testMode,
                 producer: this.producers.get(APP_DATA_TAG_MIC) || null
             };
->>>>>>> d8201ada
 
         } catch (error) {
             log(`Error starting local audio: ${error.message}`, 'error', true);
             ui?.notifications?.error(`${MODULE_TITLE}: Could not start microphone - ${error.message}`);
-            if (this.localAudioStream) { 
-                this.localAudioStream.getTracks().forEach(t => t.stop()); 
-                this.localAudioStream = null; 
+            if (this.localAudioStream) {
+                this.localAudioStream.getTracks().forEach(t => t.stop());
+                this.localAudioStream = null;
             }
             return {
                 success: false,
@@ -539,9 +518,9 @@
         }
         log('Stopping local audio...', 'info');
         if (!producer.closed) {
-            producer.close(); 
-        }
-        
+            producer.close();
+        }
+
         if (this.producers.has(APP_DATA_TAG_MIC)) {
             this.producers.delete(APP_DATA_TAG_MIC);
             this._updateMediaButtonState(APP_DATA_TAG_MIC, false, false);
@@ -557,33 +536,13 @@
         const producer = this.producers.get(APP_DATA_TAG_MIC);
         if (!producer || producer.closed) {
             log('Cannot toggle mute: No active audio producer. Attempting to start audio.', 'info');
-<<<<<<< HEAD
             await this.startLocalAudio();
             return { success: true, hasProducer: this.producers.has(APP_DATA_TAG_MIC) };
-=======
-            try {
-                await this.startLocalAudio();
-                // Wait a tick for UI state to stabilize after audio start
-                await new Promise(resolve => setTimeout(resolve, 100));
-                const hasProducer = this.producers.has(APP_DATA_TAG_MIC);
-                
-                // Ensure UI state is updated after successful audio start
-                if (hasProducer) {
-                    const newProducer = this.producers.get(APP_DATA_TAG_MIC);
-                    this._updateMediaButtonState(APP_DATA_TAG_MIC, true, newProducer?.paused || false);
-                }
-                
-                return { success: true, hasProducer };
-            } catch (error) {
-                log(`Error starting audio during toggle: ${error.message}`, 'error');
-                return { success: false, hasProducer: false, error: error.message };
-            }
->>>>>>> d8201ada
-        }
-        
+        }
+
         const wasUnmuted = !producer.paused;
         log(`Toggling audio mute. Current state: ${wasUnmuted ? 'unmuted' : 'muted'}`, 'debug');
-        
+
         try {
             if (producer.paused) {
                 await this.resumeProducer(producer);
@@ -592,25 +551,24 @@
                 await this.pauseProducer(producer);
                 log('Audio muted successfully', 'info');
             }
-            
+
             // Verify final state and ensure UI is synchronized
             const finalState = !producer.paused;
             this._updateMediaButtonState(APP_DATA_TAG_MIC, true, producer.paused);
-            
-            return { 
-                success: true, 
-                hasProducer: true, 
-                wasUnmuted, 
-                isUnmuted: finalState 
-            };
-            
+
+            return {
+                success: true,
+                hasProducer: true,
+                wasUnmuted,
+                isUnmuted: finalState
+            };
+
         } catch (error) {
             log(`Error toggling audio mute: ${error.message}`, 'error');
             // Restore UI state based on actual producer state
             this._updateMediaButtonState(APP_DATA_TAG_MIC, true, producer.paused);
             return { success: false, hasProducer: true, error: error.message };
         }
-        return { success: true, hasProducer: true };
     }
 
     async startLocalVideo(testMode = false) {
@@ -619,9 +577,9 @@
             log('Video already started.', 'info');
             const producer = this.producers.get(APP_DATA_TAG_WEBCAM);
             if (producer.paused) await this.resumeProducer(producer);
-            return { 
-                success: true, 
-                alreadyStarted: true, 
+            return {
+                success: true,
+                alreadyStarted: true,
                 hasProducer: true,
                 hasStream: !!this.localVideoStream,
                 producer: producer
@@ -630,25 +588,16 @@
 
         // In test mode, we can capture local streams without full MediaSoup setup
         const canProduce = testMode || (this.isConnected && this.sendTransport && this.device?.canProduce(MEDIA_KIND_VIDEO));
-        
+
         if (!testMode && (!this.isConnected || !this.sendTransport || !this.device?.canProduce(MEDIA_KIND_VIDEO))) {
             log('Cannot start local video: Not connected, send transport not ready, or cannot produce video.', 'warn');
             ui.notifications?.warn(`${MODULE_TITLE}: Cannot start video. Not ready.`);
-            return { 
-                success: false, 
+            return {
+                success: false,
                 error: 'Not connected or cannot produce video',
                 hasProducer: false,
                 hasStream: false
             };
-        }
-
-        // In test mode, we can capture local streams without full MediaSoup setup
-        const canProduce = testMode || (this.isConnected && this.sendTransport && this.device?.canProduce(MEDIA_KIND_VIDEO));
-        
-        if (!testMode && (!this.isConnected || !this.sendTransport || !this.device?.canProduce(MEDIA_KIND_VIDEO))) {
-            log('Cannot start local video: Not connected, send transport not ready, or cannot produce video.', 'warn');
-            ui.notifications?.warn(`${MODULE_TITLE}: Cannot start video. Not ready.`);
-            return;
         }
 
         log('Starting local video capture...', 'info');
@@ -691,8 +640,6 @@
                 log('Video stream captured successfully (test mode - no producer created)', 'info');
                 this._displayLocalVideoPreview(this.localVideoStream);
             }
-<<<<<<< HEAD
-=======
 
             return {
                 success: true,
@@ -701,14 +648,13 @@
                 testMode,
                 producer: this.producers.get(APP_DATA_TAG_WEBCAM) || null
             };
->>>>>>> d8201ada
 
         } catch (error) {
             log(`Error starting local video: ${error.message}`, 'error', true);
             ui?.notifications?.error(`${MODULE_TITLE}: Could not start webcam - ${error.message}`);
-            if (this.localVideoStream) { 
-                this.localVideoStream.getTracks().forEach(t => t.stop()); 
-                this.localVideoStream = null; 
+            if (this.localVideoStream) {
+                this.localVideoStream.getTracks().forEach(t => t.stop());
+                this.localVideoStream = null;
             }
             this._removeLocalVideoPreview();
             return {
@@ -730,7 +676,7 @@
         if (!producer.closed) {
             producer.close();
         }
-        
+
         if (this.producers.has(APP_DATA_TAG_WEBCAM)) {
             this.producers.delete(APP_DATA_TAG_WEBCAM);
             this._updateMediaButtonState(APP_DATA_TAG_WEBCAM, false, false);
@@ -745,17 +691,17 @@
 
     async toggleVideoEnabled() {
         const producer = this.producers.get(APP_DATA_TAG_WEBCAM);
-        if (!producer || producer.closed) { 
+        if (!producer || producer.closed) {
             log('No active video producer to toggle. Attempting to start video.', 'info');
             await this.startLocalVideo();
             return;
         }
         if (producer.paused) {
             await this.resumeProducer(producer);
-            this._displayLocalVideoPreview(this.localVideoStream); 
-        } else { 
+            this._displayLocalVideoPreview(this.localVideoStream);
+        } else {
             await this.pauseProducer(producer);
-            this._removeLocalVideoPreview(); 
+            this._removeLocalVideoPreview();
         }
     }
 
@@ -766,7 +712,7 @@
             await producer.pause();
             log(`Producer ${producer.id} paused.`, 'info');
             this._updateMediaButtonState(producer.appData.mediaTag, true, true);
-            
+
             if (this.socket && this.socket.readyState === WebSocket.OPEN) {
                 this._sendSignalingRequest({ type: SIG_MSG_TYPES.PAUSE_PRODUCER, producerId: producer.id })
                     .catch(e => log(`Error notifying server of producer pause: ${e.message}`, 'warn'));
@@ -783,7 +729,7 @@
             await producer.resume();
             log(`Producer ${producer.id} resumed.`, 'info');
             this._updateMediaButtonState(producer.appData.mediaTag, true, false);
-            
+
             if (this.socket && this.socket.readyState === WebSocket.OPEN) {
                 this._sendSignalingRequest({ type: SIG_MSG_TYPES.RESUME_PRODUCER, producerId: producer.id })
                     .catch(e => log(`Error notifying server of producer resume: ${e.message}`, 'warn'));
@@ -798,7 +744,7 @@
             log(`Skipping consumption of own producer ${producerId}`, 'debug');
             return;
         }
-        
+
         if (!appData || !appData.rtpParameters) {
             const errorMsg = `Cannot consume producer ${producerId}: Missing rtpParameters in appData from server notification.`;
             log(errorMsg, 'error');
@@ -834,11 +780,11 @@
             });
 
             this.consumers.set(consumer.id, consumer);
-            
+
             // Update optimization mappings for O(1) lookups
             this.producerToConsumerMap.set(producerId, consumer.id);
             this.consumerToUserMap.set(consumer.id, userId);
-            
+
             log(`Consumer created (ID: ${consumer.id}, Kind: ${kind}) for producer ${producerId}`, 'info');
 
             let userStreams = this.remoteUserStreams.get(userId) || {};
@@ -890,7 +836,7 @@
                 consumerToClose.close();
             }
             this.consumers.delete(consumerIdToRemove);
-            
+
             // Clean up optimization mappings
             this.producerToConsumerMap.delete(producerId);
             this.consumerToUserMap.delete(consumerIdToRemove);
@@ -926,21 +872,20 @@
 
     // UI helper methods
     _updateConnectionStatus(status) {
-<<<<<<< HEAD
         // Update UI elements to reflect connection status
         const statusElement = document.querySelector('#mediasoup-connection-status');
         if (statusElement) {
             statusElement.textContent = status;
             statusElement.className = `mediasoup-status ${status.toLowerCase()}`;
         }
-        
+
         // Update scene controls if they exist
         const connectButton = document.querySelector('[data-tool="mediasoup-connect"]');
         if (connectButton) {
             connectButton.classList.toggle('active', status === 'connected');
             connectButton.title = `MediaSoup: ${status}`;
         }
-        
+
         log(`Connection status updated: ${status}`, 'debug');
     }
 
@@ -948,34 +893,34 @@
         // Update scene control buttons for audio/video state
         const buttonSelector = `[data-tool="mediasoup-${mediaTag}"]`;
         const button = document.querySelector(buttonSelector);
-        
+
         if (button) {
             button.classList.toggle('active', isActive);
             button.classList.toggle('paused', isPaused);
-            
+
             // Update button title/tooltip
             let status = 'off';
             if (isActive && isPaused) status = 'paused';
             else if (isActive) status = 'on';
-            
+
             button.title = `${mediaTag}: ${status}`;
-            
+
             // Update icon if it exists
             const icon = button.querySelector('i');
             if (icon) {
                 icon.className = `fas fa-${mediaTag === 'audio' ? 'microphone' : 'video'}${isActive ? (isPaused ? '-slash' : '') : '-slash'}`;
             }
         }
-        
+
         log(`Media button state updated: ${mediaTag} - active: ${isActive}, paused: ${isPaused}`, 'debug');
     }
 
     _displayLocalVideoPreview(stream) {
         // Remove existing preview
         this._removeLocalVideoPreview();
-        
+
         if (!stream) return;
-        
+
         // Create video preview element
         const videoPreview = document.createElement('video');
         videoPreview.id = 'mediasoup-local-video-preview';
@@ -984,10 +929,10 @@
         videoPreview.playsInline = true;
         videoPreview.muted = true;
         videoPreview.srcObject = stream;
-        
+
         // Add to document body
         document.body.appendChild(videoPreview);
-        
+
         log('Local video preview displayed', 'debug');
     }
 
@@ -996,152 +941,12 @@
         if (videoPreview) {
             // Stop all tracks if srcObject exists
             if (videoPreview.srcObject) {
-                const tracks = videoPreview.srcObject.getTracks();
-                tracks.forEach(track => track.stop());
+                // Just clear the srcObject to release the element's reference to the stream,
+                // but don't stop the tracks as they may still be used by the WebRTC producer.
+                videoPreview.srcObject = null;
             }
             videoPreview.remove();
             log('Local video preview removed', 'debug');
-=======
-        log(`Updating connection status: ${status}`, 'debug');
-        
-        // Update scene control buttons based on connection status
-        const toggleTool = $(`#controls .control-tool[data-tool="${MODULE_ID}-toggle"]`);
-        const micTool = $(`#controls .control-tool[data-tool="${MODULE_ID}-media-mic"]`);
-        const webcamTool = $(`#controls .control-tool[data-tool="${MODULE_ID}-media-webcam"]`);
-        
-        switch (status) {
-            case 'connecting':
-                toggleTool.attr('title', 'Connecting to MediaSoup...').addClass('active');
-                micTool.hide();
-                webcamTool.hide();
-                break;
-                
-            case 'connected':
-                toggleTool.attr('title', 'Disconnect MediaSoup A/V').addClass('active');
-                micTool.show();
-                webcamTool.show();
-                break;
-                
-            case 'disconnected':
-            case 'error':
-            default:
-                toggleTool.attr('title', 'Connect MediaSoup A/V').removeClass('active');
-                micTool.hide();
-                webcamTool.hide();
-                break;
-        }
-        
-        log(`Connection status UI updated for status: ${status}`, 'debug');
-    }
-
-    _updateMediaButtonState(mediaTag, isActive, isPaused) {
-        log(`Updating media button state: ${mediaTag}, active: ${isActive}, paused: ${isPaused}`, 'debug');
-        
-        // Determine which button to update
-        const toolSelector = mediaTag === APP_DATA_TAG_MIC ? 
-            `${MODULE_ID}-media-mic` : `${MODULE_ID}-media-webcam`;
-        const tool = $(`#controls .control-tool[data-tool="${toolSelector}"]`);
-        
-        if (!tool.length) {
-            log(`Media button not found for selector: ${toolSelector}`, 'warn');
-            return;
-        }
-        
-        if (isActive) {
-            tool.addClass('active');
-            const mediaType = mediaTag === APP_DATA_TAG_MIC ? 'Microphone' : 'Webcam';
-            
-            if (isPaused) {
-                tool.attr('title', `Resume ${mediaType}`);
-                // Update icon to show muted state for microphone
-                if (mediaTag === APP_DATA_TAG_MIC) {
-                    const icon = tool.find('i');
-                    icon.removeClass('fa-microphone').addClass('fa-microphone-slash');
-                }
-            } else {
-                tool.attr('title', `Pause ${mediaType}`);
-                // Update icon to show active state for microphone
-                if (mediaTag === APP_DATA_TAG_MIC) {
-                    const icon = tool.find('i');
-                    icon.removeClass('fa-microphone-slash').addClass('fa-microphone');
-                }
-            }
-        } else {
-            tool.removeClass('active');
-            const mediaType = mediaTag === APP_DATA_TAG_MIC ? 'Microphone' : 'Webcam';
-            tool.attr('title', `Start ${mediaType}`);
-            
-            // Reset icon to default state
-            if (mediaTag === APP_DATA_TAG_MIC) {
-                const icon = tool.find('i');
-                icon.removeClass('fa-microphone-slash').addClass('fa-microphone');
-            }
-        }
-        
-        log(`Media button state updated for ${mediaTag}`, 'debug');
-    }
-
-    _displayLocalVideoPreview(stream) {
-        log('Displaying local video preview overlay', 'debug');
-        
-        // Remove any existing preview first
-        this._removeLocalVideoPreview();
-        
-        if (!stream) {
-            log('No stream provided for video preview', 'warn');
-            return;
-        }
-        
-        try {
-            // Create video preview element with overlay positioning
-            const videoPreview = $(`
-                <video id="mediasoup-local-video-preview" 
-                       class="mediasoup-video-preview" 
-                       autoplay 
-                       playsinline 
-                       muted>
-                </video>
-            `);
-            
-            // Set the video stream
-            videoPreview.get(0).srcObject = stream;
-            
-            // Add to DOM - positioned fixed by CSS
-            $('body').append(videoPreview);
-            
-            log('Local video preview overlay created and added to DOM', 'debug');
-            
-        } catch (error) {
-            log(`Error creating local video preview: ${error.message}`, 'error');
-        }
-    }
-
-    _removeLocalVideoPreview() {
-        log('Removing local video preview overlay', 'debug');
-        
-        try {
-            const videoPreview = $('#mediasoup-local-video-preview');
-            if (videoPreview.length) {
-                // Stop any video stream before removing
-                const videoElement = videoPreview.get(0);
-                if (videoElement && videoElement.srcObject) {
-                    const tracks = videoElement.srcObject.getTracks();
-                    tracks.forEach(track => {
-                        // Don't stop the actual tracks - they're still needed for WebRTC
-                        // Just clear the srcObject to release the reference
-                    });
-                    videoElement.srcObject = null;
-                }
-                
-                // Remove from DOM
-                videoPreview.remove();
-                log('Local video preview overlay removed from DOM', 'debug');
-            } else {
-                log('No local video preview found to remove', 'debug');
-            }
-        } catch (error) {
-            log(`Error removing local video preview: ${error.message}`, 'error');
->>>>>>> d8201ada
         }
     }
 
@@ -1153,7 +958,7 @@
             `.players-list li[data-user-id="${userId}"]`,
             `.players-list .player[data-user-id="${userId}"]`
         ];
-        
+
         for (const selector of playerSelectors) {
             const playerElement = document.querySelector(selector);
             if (playerElement) {
@@ -1164,7 +969,7 @@
                 break;
             }
         }
-        
+
         // Also remove any standalone audio elements
         const audioElement = document.getElementById(`mediasoup-consumer-audio-${userId}`);
         if (audioElement) {
@@ -1176,11 +981,9 @@
         log('Populating device settings...', 'debug');
         try {
             // Request temporary permissions to get device labels if not already granted
-            let permissionsGranted = false;
             try {
                 const stream = await navigator.mediaDevices.getUserMedia({ audio: true, video: true });
                 stream.getTracks().forEach(track => track.stop());
-                permissionsGranted = true;
             } catch (permError) {
                 log(`Could not request permissions for device enumeration: ${permError.message}`, 'debug');
                 // Continue anyway - we'll get device IDs without labels
