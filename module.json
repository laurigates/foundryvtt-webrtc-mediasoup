--- conflicted
+++ resolved
@@ -1,13 +1,8 @@
 {
   "id": "mediasoup-vtt",
   "title": "MediaSoupVTT",
-<<<<<<< HEAD
-  "description": "WebRTC audio/video communication for FoundryVTT using MediaSoup SFU server. Includes comprehensive configuration interface and setup guide.",
-  "version": "0.1.0",
-=======
   "description": "WebRTC audio/video communication for FoundryVTT using MediaSoup SFU server",
   "version": "0.2.0",
->>>>>>> d1d53fd0
   "authors": [
     {
       "name": "Your Name",
